import type { Cesium3DTileset, ImageryLayer } from "cesium";
import type { LayerConfig } from "$lib/components/map-core/layer-config"; 
import type { CesiumLayer } from "./layers/cesium-layer";
import type { Map } from "./map";

import { WmtsLayer } from "./layers/wmts-layer";
import { ThreedeeLayer } from "./layers/threedee-layer";
import { WmsLayer } from "./layers/wms-layer";
import { BasiskaartLayer } from "./layers/basiskaart-layer";
import { WellsLayer } from "./layers/wells/wells-layer";
import { VectorTilesLayer } from "./layers/vector-tiles-layer";
import { I3sLayer } from "./layers/i3s-layer";
import { ModelAnimation } from "./layers/model-animation";
import { GeoJsonLayer } from "./layers/geojson-layer";
import { ArcGISLayer } from "./layers/arcgis-layer";
import { DroppedGLBLayer } from "./layers/dropped-glb-layer";
import { FloodLayer } from "./layers/flood-layer";
<<<<<<< HEAD
import { IconLayer } from "./layers/icon-layer";
=======
import { WfsLayer } from "./layers/wfs-layer";
import { OgcFeaturesLayer } from "./layers/ogc-features-layer";
>>>>>>> b4cb3697

export class CesiumLayerFactory {
	public convert(map: Map, config: LayerConfig): CesiumLayer<unknown> | undefined {
		switch (config.type) {
			case "wms":
				return this.createWms(map, config);
			case "wmts":
				return this.createWmts(map, config);
			case "wfs":
				return this.createWfs(map, config);
			case "arcgis":
				return this.createArcGIS(map, config);
			case "basiskaart":
				return this.createBasiskaart(map, config);
			case "vectortiles":
				return this.createVectorTilesLayer(map, config);
			case "3dtiles":
				return this.create3DTiles(map, config);
			case "json":
				return this.createGeoJsonLayer(map, config);
			case "geojson":
				return this.createGeoJsonLayer(map, config);
			case "ogc-features":
				return this.createOgcFeaturesLayer(map, config);
			/* Shapefile support built in via shapefile NPM module and GeoJSON layer, but not enabled
			case "shapefile": 
				return this.createGeoJsonLayer(map, config);
			*/
			case "flood":
				return this.createFloodLayer(map, config);
			case "icon":
				return this.createIconLayer(map, config);
			case "modelanimation":
				return this.createModelAnimation(map, config);
			case "dropped-glb":
				return this.createDroppedGLBLayer(map, config);
			case "custom":
				return this.createCustom(map, config);
			default:
				return undefined;
		}
	}

	private createCustom(map: Map, layerConfig: LayerConfig): CesiumLayer<unknown> | undefined{;
		const wells = layerConfig.settings["wells"] ?? "false"
		const i3s = layerConfig.settings["i3s"] ?? "false"
	
		if(wells === "true") {
			return this.createWellsLayer(map, layerConfig);
		}

		if(i3s === "true") {
			return this.createI3sLayer(map, layerConfig);
		}

		return undefined;
	}

	private create3DTiles(map: Map, layerConfig: LayerConfig): CesiumLayer<Cesium3DTileset> {
		return new ThreedeeLayer(map, layerConfig);
	}

	private createVectorTilesLayer(map: Map, layerConfig: LayerConfig): CesiumLayer<ImageryLayer> {
		return new VectorTilesLayer(map, layerConfig);
	}

	private createWms(map: Map, layerConfig: LayerConfig): CesiumLayer<ImageryLayer> {
		layerConfig.settings.url = this.addSld(layerConfig.settings.url, layerConfig.settings.sld);
		return new WmsLayer(map, layerConfig);
	}

	private createWellsLayer(map: Map, layerConfig: LayerConfig): WellsLayer {
		return new WellsLayer(map, layerConfig);
	}

	private createI3sLayer(map: Map, layerConfig: LayerConfig): I3sLayer {
		return new I3sLayer(map, layerConfig);
	}

	private createWmts(map: Map, layerConfig: LayerConfig): CesiumLayer<ImageryLayer> {
		return new WmtsLayer(map, layerConfig);
	}

	private createWfs(map: Map, layerConfig: LayerConfig): WfsLayer {
		return new WfsLayer(map, layerConfig);
	}

	private createArcGIS(map: Map, layerConfig: LayerConfig): CesiumLayer<ImageryLayer> {
		return new ArcGISLayer(map, layerConfig);
	}

	private createBasiskaart(map: Map, layerConfig: LayerConfig): CesiumLayer<ImageryLayer> {
		return new BasiskaartLayer(map, layerConfig);
	}

	private createGeoJsonLayer(map: Map, layerConfig: LayerConfig): GeoJsonLayer {
		return new GeoJsonLayer(map, layerConfig);
	}

	private createOgcFeaturesLayer(map: Map, layerConfig: LayerConfig): OgcFeaturesLayer {
		return new OgcFeaturesLayer(map, layerConfig);
	}

	private createDroppedGLBLayer(map: Map, layerConfig: LayerConfig): CesiumLayer<unknown> {
		return new DroppedGLBLayer(map, layerConfig);
	}

	private createFloodLayer(map: Map, layerConfig: LayerConfig): CesiumLayer<unknown> {
		return new FloodLayer(map, layerConfig);
	}

	private createIconLayer(map: Map, layerConfig: LayerConfig): CesiumLayer<unknown> {
		return new IconLayer(map, layerConfig);
	}

	private createModelAnimation(map: Map, layerConfig: LayerConfig): ModelAnimation {
		return new ModelAnimation(map, layerConfig);
	}

	private getParamPrefix(url: string) {
		return url.includes("?") ? "&" : "?";
	}

	private addSld(baseUrl: string, sld: string) {
		let newUrl = baseUrl;
		if (sld) {
			newUrl = `${baseUrl}${this.getParamPrefix(baseUrl)}SLD=${sld}`;
		}

		return newUrl;
	}
}<|MERGE_RESOLUTION|>--- conflicted
+++ resolved
@@ -15,12 +15,9 @@
 import { ArcGISLayer } from "./layers/arcgis-layer";
 import { DroppedGLBLayer } from "./layers/dropped-glb-layer";
 import { FloodLayer } from "./layers/flood-layer";
-<<<<<<< HEAD
 import { IconLayer } from "./layers/icon-layer";
-=======
 import { WfsLayer } from "./layers/wfs-layer";
 import { OgcFeaturesLayer } from "./layers/ogc-features-layer";
->>>>>>> b4cb3697
 
 export class CesiumLayerFactory {
 	public convert(map: Map, config: LayerConfig): CesiumLayer<unknown> | undefined {
