--- conflicted
+++ resolved
@@ -65,118 +65,6 @@
 			$selectedTool = tool
 		}
 	});
-<<<<<<< HEAD
-	
-=======
-
-	async function addFloodsAndRoads() {
-		let breach = get(iconLayer.activeIcon);
-		if (!breach) return;
-
-		// Fly to breach location
-		await map.viewer.flyTo(breach.billboard, {
-				duration: 3,
-				offset: new Cesium.HeadingPitchRange(0, Cesium.Math.toRadians(-60), 5000)
-			});
-		addFloodLayer(breach);
-		addFloodedRoadsLayer(breach);
-	}
-
-	function addFloodLayer(breach) {
-		// add flood layer for specific scenario 
-
-		let layerId = `${breach.properties.dijkring}_${breach.properties.name}_${get(scenario)}`;
-		if (floodLayer?.config?.id !== layerId) {
-			removeFloodLayer();
-			try {
-				floodLayer = map.addLayer(new LayerConfig({
-					id: layerId,
-					type: "flood",
-					title: "Flood layer",
-					groupId: "",
-					legendUrl: "",
-					isBackground: false,
-					defaultAddToManager: true,
-					defaultOn: true,
-					transparent: false,
-					opacity: 0,
-					settings: {
-						url: `${$settings.scenariosBaseUrl}${layerId}/layer.json`,
-						resolution: 50
-					}
-				}));
-
-			} catch (error) {
-				console.error(error);
-			}
-		}
-	console.log("added flood layer")
-	}
-
-	function addFloodedRoadsLayer(breach) {
-		// add flooded roads for specific scenario from OGC feature API
-		
-		let layerId = `${breach.properties.dijkring}_${breach.properties.name}_${get(scenario)}`;
-		// get(timeSliderValue);
-		console.log(layerId);
-		
-		if (floodedRoadsLayer?.config?.id !== layerId) {
-			removeFloodedRoadsLayer();
-		
-			try {
-					floodedRoadsLayer = map.addLayer(new LayerConfig({
-					id: "flooded_roads",
-					title: "Wegen",
-					type: "ogc-features",
-					settings: {
-						"url": `http://localhost:5000`,
-						"options": {
-							"collectionId": "nwb_floods",
-							"heightStartLoading": 50000,
-							"maxFeatures": 10000,
-							"tileWidth": 40640
-						},
-						"parameters": { 
-							"scenario": "26_NzSch-dp_160_300",
-							// "scenario": layerId, // scenario not yet formatted correctly in data
-							"timestep": "00006",
-							"limit": "1420"
-						}
-					},
-					isBackground: false,
-					defaultOn: true,
-					defaultAddToManager: false
-					}))
-			} catch (error) {
-					console.error(error);
-			}
-		}
-		console.log("added flooded roads layer")
-	}
-
-	function removeFloodLayer() {
-		if (floodLayer) {
-			floodLayer.hide();
-			floodLayer.removeFromMap();
-			floodLayer = undefined;
-			// layerControlRef.$destroy();
-			// layerControlRef was destroyed but never instantiated again, so it breaks
-			console.log("removed flood layer")
-		}
-	}
-
-	function removeFloodedRoadsLayer() {
-		if (floodedRoadsLayer) {
-			floodedRoadsLayer.hide();
-			floodedRoadsLayer.removeFromMap();
-			floodedRoadsLayer = undefined;
-			console.log("removed flooded roads layer")
-		}
-	}
-
-	registerTool(tool);
-
->>>>>>> 001bd0ea
 
 </script>
 
