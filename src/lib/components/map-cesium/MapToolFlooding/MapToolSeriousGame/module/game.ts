--- conflicted
+++ resolved
@@ -75,14 +75,10 @@
 		this.floodLayerController.loadNewScenario(breach, scenario).then(() => {
 			this.load();
 		});	
-<<<<<<< HEAD
-		this.evacuationController = new EvacuationController(map, scenario, this.elapsedTime, breach);
-=======
 		this.evacuationController = new EvacuationController(this, map, scenario, outline);
 		this.step.subscribe((value) => {
 			this.elapsedTime.set(steps[value].time);
 		});
->>>>>>> 8a855310
 	}
 
 	public load(): void {
