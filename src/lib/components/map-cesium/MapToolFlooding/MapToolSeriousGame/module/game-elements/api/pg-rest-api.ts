import { PGRestClient } from "@sogelink-research/pgrest-client";
import { writable } from "svelte/store";
import { cellToParent, getResolution } from "h3-js";

import type { Writable } from "svelte/store";
import type { Breach } from "$lib/components/map-cesium/MapToolFlooding/layer-controller";

const PGREST_URL = "https://datacore.beta.geodan.nl/pgrest/";
const PGREST_CLIENT_ID = "";
const PGREST_CLIENT_SECRET = "";
const PGREST_CONNECTION = "default";

export interface HexagonEntry {
	hex: string;
	firstFlooded: number;
}

interface Bbox {
	minLon: number,
	minLat: number,
	maxLon: number,
	maxLat: number
}

export class PGRestAPI {

	private client: PGRestClient;
	private loading: Writable<boolean> = writable<boolean>(false);

	constructor() {
		this.client = new PGRestClient(
			PGREST_URL,
			PGREST_CLIENT_ID,
			PGREST_CLIENT_SECRET,
			PGREST_CONNECTION
		);
	}

	// Default hexagon resolution from datacore table is 10
<<<<<<< HEAD
	// public async getHexagons(polygon: {type: string, coordinates: Array<Array<[lon: number, lat: number]>>}, resolution: number, scenarios: Array<string>): Promise<Array<HexagonEntry>> {

	// 	// based on scenarios, join the flood table, and determine the time when the hexagon is flooded

	// 	let query = `
	// 		SELECT h3, number_of_inhabitants FROM datacore.cbs_h3
	// 		WHERE number_of_inhabitants > 0
	// 	`;

	// 	if (polygon) {
	// 		query += `
	// 			AND ST_Intersects(
	// 				centroid,
	// 				ST_GeomFromGeoJSON('${JSON.stringify(polygon)}')
	// 			)
	// 		`;
	// 	}
		
	// 	const queryResult: any = await this.client.query(query, {
	// 		format: "jsonDataArray"
	// 	});

	//     const rows = queryResult.data.rows;
	// 	const aggregation = new Map<string, number>();

	// 	for (const row of rows) {
	// 		const h3 = row[0];
	// 		const population = row[1] ?? 0;
	// 		const cellRes = getResolution(h3);
	// 		let parentCell: string;
	// 		if (resolution < cellRes) {
	// 			parentCell = cellToParent(h3, resolution);
	// 		} else if (resolution === cellRes) {
	// 			parentCell = h3;
	// 		} else {
	// 			// If target resolution is higher (finer), skip for now (unlikely case)
	// 			continue;
	// 		}

	// 		aggregation.set(parentCell, (aggregation.get(parentCell) ?? 0) + population);
	// 	}

	// 	const hexagons: Array<HexagonEntry> = Array.from(aggregation, ([hex, population]) => ({ hex, population }));
	// 	// let maxPopulation = 0;
	// 	// for (let i = 0; i < hexagons.length; i++) {
	// 	// 	maxPopulation = Math.max(maxPopulation, hexagons[i].population);
	// 	// }	
	// 	return hexagons;
	// }

	public async getFloodHexagons(polygon: {type: string, coordinates: Array<Array<[lon: number, lat: number]>>}, resolution: number, breach: Breach): Promise<Array<HexagonEntry>> {
		const scenario = `${breach.properties.dijkring}_${breach.properties.name}_${breach.properties.scenarios[0]}`;
		console.log(`Scenario: `, scenario);
		// based on scenarios, join the flood table, and determine the time when the hexagon is flooded

		let query = `
		SELECT DISTINCT ON (h3) h3, timestep AS first_flood_timestep
		FROM datacore.zeeland_flood_h3
		WHERE scenario = '${scenario}'
			AND flood_depth > 0.03
		ORDER BY h3, timestep ASC;
		`;

		console.log(`Query: ${query}`);
		// if (polygon) {
		// 	query += `
		// 		AND ST_Intersects(
		// 			centroid,
		// 			ST_GeomFromGeoJSON('${JSON.stringify(polygon)}')
		// 		)
		// 	`;
		// }
=======
	public async getHexagons(polygon: Array<[lon: number, lat: number]>, resolution: number, scenarios: Array<string>): Promise<Array<HexagonEntry>> {
		// based on scenarios, join the flood table, and determine the time when the hexagon is flooded

		let query = `
			SELECT h3, number_of_inhabitants FROM datacore.cbs_h3
			WHERE number_of_inhabitants > 0
		`;

		if (polygon) {
			query += `
				AND ST_Intersects(
					centroid,
					ST_GeomFromGeoJSON('{
						"type": "Polygon",
						"coordinates": [[${polygon.map(coord => `[${coord[0]}, ${coord[1]}]`).join(", ")}]]
					}')
				)
			`;
		}
>>>>>>> 8a855310
		
		const queryResult: any = await this.client.query(query, {
			format: "jsonDataArray"
		});

	    const rows = queryResult.data.rows;
		const firstFloodedMap = new Map<string, number>(); 

		for (const row of rows) {
			const h3 = row[0];
			const floodDepth = row[1] ?? 0;
			const firstFlooded = row[2] ?? 0;

			const cellRes = getResolution(h3);
			let parentCell: string;
			if (resolution < cellRes) {
				parentCell = cellToParent(h3, resolution);
			} else if (resolution === cellRes) {
				parentCell = h3;
			} else {
				// If target resolution is higher (finer), skip for now (unlikely case)
				continue;
			}

			firstFloodedMap.set(parentCell, (firstFloodedMap.get(parentCell) ?? 0) + floodDepth);

		}

		const hexagons: Array<HexagonEntry> = Array.from(firstFloodedMap, ([hex, firstFlooded]) => ({
			hex,
			firstFlooded,
		}));
		
		// let maxPopulation = 0;
		// for (let i = 0; i < hexagons.length; i++) {
		// 	maxPopulation = Math.max(maxPopulation, hexagons[i].population);
		// }	
		return hexagons;
	}
<<<<<<< HEAD
=======


	
	public async getFloodedRoadSegments(time: number): Promise<Array<string>> {
		return [];
		// use outline, scenario and time step
		let query = `
			SELECT fid FROM datacore.zeeland_roads a
				LEFT JOIN datacore.flood_h3 b ON ST_Intersects(
					a.geom,
					b.geom
				)
			;
		`;
		const queryResult: any = await this.client.query(query, {
		   format: "jsonDataArray"
  		});

		return  queryResult.data.rows.map((row: any) => row[0]); 
	}

>>>>>>> 8a855310
}<|MERGE_RESOLUTION|>--- conflicted
+++ resolved
@@ -37,7 +37,6 @@
 	}
 
 	// Default hexagon resolution from datacore table is 10
-<<<<<<< HEAD
 	// public async getHexagons(polygon: {type: string, coordinates: Array<Array<[lon: number, lat: number]>>}, resolution: number, scenarios: Array<string>): Promise<Array<HexagonEntry>> {
 
 	// 	// based on scenarios, join the flood table, and determine the time when the hexagon is flooded
@@ -88,8 +87,8 @@
 	// 	return hexagons;
 	// }
 
-	public async getFloodHexagons(polygon: {type: string, coordinates: Array<Array<[lon: number, lat: number]>>}, resolution: number, breach: Breach): Promise<Array<HexagonEntry>> {
-		const scenario = `${breach.properties.dijkring}_${breach.properties.name}_${breach.properties.scenarios[0]}`;
+	public async getFloodHexagons(polygon: Array<[lon: number, lat: number]>, resolution: number, scenario: string): Promise<Array<HexagonEntry>> {
+		//const scenario = `${breach.properties.dijkring}_${breach.properties.name}_${breach.properties.scenarios[0]}`;
 		console.log(`Scenario: `, scenario);
 		// based on scenarios, join the flood table, and determine the time when the hexagon is flooded
 
@@ -110,27 +109,6 @@
 		// 		)
 		// 	`;
 		// }
-=======
-	public async getHexagons(polygon: Array<[lon: number, lat: number]>, resolution: number, scenarios: Array<string>): Promise<Array<HexagonEntry>> {
-		// based on scenarios, join the flood table, and determine the time when the hexagon is flooded
-
-		let query = `
-			SELECT h3, number_of_inhabitants FROM datacore.cbs_h3
-			WHERE number_of_inhabitants > 0
-		`;
-
-		if (polygon) {
-			query += `
-				AND ST_Intersects(
-					centroid,
-					ST_GeomFromGeoJSON('{
-						"type": "Polygon",
-						"coordinates": [[${polygon.map(coord => `[${coord[0]}, ${coord[1]}]`).join(", ")}]]
-					}')
-				)
-			`;
-		}
->>>>>>> 8a855310
 		
 		const queryResult: any = await this.client.query(query, {
 			format: "jsonDataArray"
@@ -170,8 +148,6 @@
 		// }	
 		return hexagons;
 	}
-<<<<<<< HEAD
-=======
 
 
 	
@@ -193,5 +169,4 @@
 		return  queryResult.data.rows.map((row: any) => row[0]); 
 	}
 
->>>>>>> 8a855310
 }