import { derived, get, type Readable, type Writable } from "svelte/store";
import * as Cesium from "cesium";
import type { Hexagon } from "./hexagons/hexagon";
import { HexagonLayer } from "./hexagons/hexagon-layer";
import { RoadNetwork } from "./roads/road-network";
import { Map as CesiumMap } from "$lib/components/map-cesium/module/map";
import { Evacuation } from "./evacuation";
<<<<<<< HEAD
import type { Breach } from "../../../layer-controller";
=======
import type { Game } from "../game";
>>>>>>> 8a855310


export class EvacuationController {

	private game: Game;
	private map: CesiumMap;
	private elapsedTime: Writable<number>;
	public roadNetwork: RoadNetwork;
	public hexagonLayer: HexagonLayer;
	public evacuations: Readable<Array<Evacuation>>;
	
<<<<<<< HEAD
	constructor(map: Map, scenario: string, elapsedTime: Writable<number>, breach: Breach) {
		this.map = map;
		this.elapsedTime = elapsedTime;
		this.roadNetwork = new RoadNetwork(map, elapsedTime, this.evacuations);
		this.hexagonLayer = new HexagonLayer(map, elapsedTime, breach);

		this.hexagonLayer.selectedHexagon.subscribe((hex: Hexagon | undefined) => {
			get(this.evacuations).forEach((evacuation: Evacuation) => {
				if (evacuation.hexagon === hex) {
					evacuation.display();
				} else {
					evacuation.hide();
				}
			});
		});

=======
	constructor(game: Game, map: CesiumMap, scenario: string, outline: Array<[lon: number, lat: number]>) {
		this.game = game;
		this.map = map;
		this.elapsedTime = game.elapsedTime;
		this.hexagonLayer = new HexagonLayer(map, this.elapsedTime, scenario, outline, this);
		this.evacuations = derived(
			this.hexagonLayer.hexagons.map((h) => h.evacuations),
			($evacuations, set) => {
				const allEvacuations = $evacuations.flat();
				set(allEvacuations);
			}
		);
		this.roadNetwork = new RoadNetwork(map, this.elapsedTime, outline);
>>>>>>> 8a855310
		this.addMouseEvents();
	}

	public async evacuate(hexagon: Hexagon | undefined = get(this.hexagonLayer.selectedHexagon)): Promise<void> {
		if (!hexagon) {
			this.game.notificationLog.send({
				type: "error",
				title: "Evacuation Error",
				message: "No hexagon selected for evacuation.",
			})
			return;
		}
		const routeResults = await this.roadNetwork.evacuateHexagon(hexagon);
		if (routeResults === undefined) {
			   this.game.notificationLog.send({
					type: "error",
					title: "Evacuation Error",
					message: "No route found for evacuation.",
				});
			return;
		}
		const newEvacuations = routeResults.map((routeResult) => {
			return new Evacuation(routeResult.route, hexagon, routeResult.extractionPoint, routeResult.numberOfPersons, get(this.elapsedTime), this.map);
  		});
		const aggregatedEvacuations = this.aggregateEvacuations(newEvacuations);
		hexagon.addEvacuations(aggregatedEvacuations);
	}

	private aggregateEvacuations(evacuations: Array<Evacuation>): Array<Evacuation> {
		const map = new Map<string, Evacuation>();
		for (const evac of evacuations) {
			const fidConcat = evac.route.map((r) => r.feature.properties.fid).join(",");
			const key = `${evac.hexagon.hex}|${fidConcat}|${evac.extractionPoint.id}`;
			if (map.has(key)) {
				const aggEvac = map.get(key);
				if (aggEvac) aggEvac.numberOfPersons += evac.numberOfPersons;
			} else {
				map.set(key, evac);
			}
		}
		return Array.from(map.values());
	}

	public deleteEvacuation(evacuation: Evacuation): void {
		this.roadNetwork.onEvacuationDelete(evacuation);
		evacuation.hexagon.removeEvacuation(evacuation);
	}

	public cancelHexagonEvacuation(hexagon: Hexagon, time: number = get(this.elapsedTime)): void {
		get(hexagon.evacuations).forEach((evacuation: Evacuation) => {
			this.roadNetwork.onEvacuationDelete(evacuation);
			hexagon.removeEvacuation(evacuation);
		});
	}

 	private addMouseEvents(): void {
		this.map.on("mouseMove", this.moveHandle);
		this.map.on("mouseLeftClick", this.leftClickHandle);
	}

	private removeMouseEvents(): void {
		this.map.off("mouseMove", this.moveHandle);
		this.map.off("mouseLeftClick", this.leftClickHandle);
	}

	private getObjectFromMouseLocation(m: any): any {
		const location = new Cesium.Cartesian2(m.x, m.y);
		if (!location) return undefined;
		return this.map.viewer.scene.pick(location);
	}

	private moveHandle = (m: any): void => {
		const obj = this.getObjectFromMouseLocation(m);
		this.hexagonLayer.onMouseMove(obj);
		if (!obj) {
			this.map.viewer.scene.canvas.style.cursor = "default";
		}
	}

	private leftClickHandle = (m: any): void => {
		const picked = this.getObjectFromMouseLocation(m);
		this.hexagonLayer.onLeftClick(picked);
		this.roadNetwork.onLeftClick(picked);
	}

}<|MERGE_RESOLUTION|>--- conflicted
+++ resolved
@@ -5,11 +5,7 @@
 import { RoadNetwork } from "./roads/road-network";
 import { Map as CesiumMap } from "$lib/components/map-cesium/module/map";
 import { Evacuation } from "./evacuation";
-<<<<<<< HEAD
-import type { Breach } from "../../../layer-controller";
-=======
 import type { Game } from "../game";
->>>>>>> 8a855310
 
 
 export class EvacuationController {
@@ -21,24 +17,6 @@
 	public hexagonLayer: HexagonLayer;
 	public evacuations: Readable<Array<Evacuation>>;
 	
-<<<<<<< HEAD
-	constructor(map: Map, scenario: string, elapsedTime: Writable<number>, breach: Breach) {
-		this.map = map;
-		this.elapsedTime = elapsedTime;
-		this.roadNetwork = new RoadNetwork(map, elapsedTime, this.evacuations);
-		this.hexagonLayer = new HexagonLayer(map, elapsedTime, breach);
-
-		this.hexagonLayer.selectedHexagon.subscribe((hex: Hexagon | undefined) => {
-			get(this.evacuations).forEach((evacuation: Evacuation) => {
-				if (evacuation.hexagon === hex) {
-					evacuation.display();
-				} else {
-					evacuation.hide();
-				}
-			});
-		});
-
-=======
 	constructor(game: Game, map: CesiumMap, scenario: string, outline: Array<[lon: number, lat: number]>) {
 		this.game = game;
 		this.map = map;
@@ -52,7 +30,6 @@
 			}
 		);
 		this.roadNetwork = new RoadNetwork(map, this.elapsedTime, outline);
->>>>>>> 8a855310
 		this.addMouseEvents();
 	}
 
