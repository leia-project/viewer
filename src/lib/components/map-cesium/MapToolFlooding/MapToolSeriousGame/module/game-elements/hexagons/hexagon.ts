import { derived, get, writable, type Readable, type Writable } from "svelte/store";
import * as Cesium from "cesium";
import { cellToBoundary, cellToLatLng } from "h3-js";
import { gsap } from "gsap";
import { Evacuation } from "../evacuation";
import PolygonGeometry from "./polygon-geometry";


export class Hexagon {

	public hex: string;
	public center: [lon: number, lat: number];
	public centerCartesian3: Cesium.Cartesian3;
	public population: number;
	public floodedAfter?: number;

	private selectedHexagon: Writable<Hexagon | undefined>;
	public selectedRoute: Array<number> = [];

	public status: "accessible" |  "inaccessible" | "flooded" | "evacuated" = "accessible";

	public geometryInstances: Array<Cesium.GeometryInstance>;
	public parentPrimitive: Cesium.Primitive | undefined;
	public entityInstance: Cesium.Entity;
	
	public colorScale = [
		"#1a9850", // dark green
		"#66bd63", // green
		"#a6d96a", // yellow-green
		"#d9ef8b", // light yellow
		"#ffffbf", // pale yellow
		"#fee08b", // light orange
		"#fdae61", // orange
		"#f46d43", // reddish orange
		"#d73027", // red
		"#a50026", // dark red
		"#800026"  // deeper red
	]; //https://colordesigner.io/gradient-generator    -  https://uigradients.com/#TheBlueLagoon
	private cesiumColors = this.colorScale.map((color, i) => {
		const col = Cesium.Color.fromCssColorString(color);
<<<<<<< HEAD
		col.alpha = 1;
=======
		//col.alpha = Math.min(1, i / this.colorScale.length + 0.1);
>>>>>>> 8a855310
		return col;
	});

	public evacuations: Writable<Array<Evacuation>> = writable([]);
	public totalEvacuated: Readable<number> = derived(this.evacuations, ($evacuations) => {
  		return $evacuations.reduce((total, evac) => total + evac.numberOfPersons, 0);
	});
	private evacuatedCount: number = 0; // Only for animation

	constructor(hex: string, population: number, floodedAfter: number | undefined, selectedHexagon: Writable<Hexagon | undefined>) {
		this.hex = hex;
		const latLon = cellToLatLng(hex);
		this.center = [latLon[1], latLon[0]];
		this.centerCartesian3 = Cesium.Cartesian3.fromDegrees(this.center[0], this.center[1], this.getHexagonHeight(population) * 0.01); // 0.01 is exag_1 uniform
		this.population = population;
		this.floodedAfter = floodedAfter;
		this.selectedHexagon = selectedHexagon;
		this.geometryInstances = this.createGeometryInstance(hex, population);
		this.entityInstance = this.createEntityInstance(hex, population);

		this.selectedHexagon.subscribe((selected: Hexagon | undefined) => {
			selected === this ? this.displayEvacuations() : this.hideEvacuations();
		});

		this.totalEvacuated.subscribe((evacuated: number) => {
			if (evacuated > 0) {
				this.updateStatus("evacuated");
			} else {
				this.updateStatus("accessible");
			}
			//this.centerCartesian3 = Cesium.Cartesian3.fromDegrees(this.center[0], this.center[1], this.getHexagonHeight(this.population - eva) * 0.01);  // 0.01 is exag_1 uniform
			gsap.to(this, {
				evacuatedCount: evacuated,
				duration: 0.7,
				onUpdate: () => this.updateAttributes()
			});
		});
	}

	private createGeometryInstance(cell: string, population: number): Array<Cesium.GeometryInstance> {
		const boundary = cellToBoundary(cell, true);
		const degreesArray = new Array<number>();
		for (let j = 0; j < boundary.length; j++) {
			degreesArray.push(boundary[j][0], boundary[j][1]);
		}
		const positions = Cesium.Cartesian3.fromDegreesArray(degreesArray);

		//@ts-ignore
		const polygonGeometry = new PolygonGeometry({
			polygonHierarchy: new Cesium.PolygonHierarchy(positions),
			height: 0,
			extrudedHeight: 1
		});
		const geom = PolygonGeometry.createGeometry(polygonGeometry, []) as Cesium.Geometry;

		const base = 5500;
		const populationHeight = this.getHexagonHeight(this.population) + base;
		const remaingPopulationHeight = this.getHexagonHeight(this.population - this.evacuatedCount) + base;

		const bottom = new Cesium.GeometryInstance({
			geometry: geom,
			modelMatrix: Cesium.Matrix4.IDENTITY,
			id: cell,
			attributes: {
				color: Cesium.ColorGeometryInstanceAttribute.fromColor(this.valueToColor(population)),
				offsetBottom: new Cesium.GeometryInstanceAttribute({
					componentDatatype: Cesium.ComponentDatatype.FLOAT,
					componentsPerAttribute: 1,
					value: [base]
				}),
				offsetTop: new Cesium.GeometryInstanceAttribute({
					componentDatatype: Cesium.ComponentDatatype.FLOAT,
					componentsPerAttribute: 1,
					value: [remaingPopulationHeight]
				}),
				show: new Cesium.ShowGeometryInstanceAttribute(true)
			}
		});
		const top = new Cesium.GeometryInstance({
			geometry: geom,
			modelMatrix: Cesium.Matrix4.IDENTITY,
			id: `${cell}-top`,
			attributes: {
				color: Cesium.ColorGeometryInstanceAttribute.fromColor(Cesium.Color.WHITE.withAlpha(0.5)),
				offsetBottom: new Cesium.GeometryInstanceAttribute({
					componentDatatype: Cesium.ComponentDatatype.FLOAT,
					componentsPerAttribute: 1,
					value: [remaingPopulationHeight] // 0.01 is exag_1 uniform
				}),
				offsetTop: new Cesium.GeometryInstanceAttribute({
					componentDatatype: Cesium.ComponentDatatype.FLOAT,
					componentsPerAttribute: 1,
					value: [populationHeight]
				}),
				show: new Cesium.ShowGeometryInstanceAttribute(populationHeight !== remaingPopulationHeight),
			}
		});
		return [bottom, top]; 
	}

	private updateAttributes(): void {
		if (this.parentPrimitive) {
			const base = 5500;
			const populationHeight = this.getHexagonHeight(this.population) + base;
			const remaingPopulationHeight = this.getHexagonHeight(this.population - this.evacuatedCount) + base;
			const attributesBottom = this.parentPrimitive?.getGeometryInstanceAttributes(this.hex);
			const attributesTop = this.parentPrimitive?.getGeometryInstanceAttributes(`${this.hex}-top`);
			attributesBottom.offsetBottom = [base];
			attributesBottom.offsetTop = [remaingPopulationHeight]; // 0.01 is exag_1 uniform
			attributesTop.offsetBottom = [remaingPopulationHeight];
			attributesTop.offsetTop = [populationHeight];
			attributesTop.show = Cesium.ShowGeometryInstanceAttribute.toValue(populationHeight !== remaingPopulationHeight, attributesTop.show);

		}
	}

	private createEntityInstance(cell: string, population: number): Cesium.Entity {
		const boundary = cellToBoundary(cell, true);
		const degreesArray = new Array<number>();
		for (let i = 0; i < boundary.length; i++) {
			degreesArray.push(boundary[i][0], boundary[i][1]);
		}

		const color = this.valueToColor(population);
		const positions = Cesium.Cartesian3.fromDegreesArray(degreesArray);
		const entity = new Cesium.Entity({
			polygon: {
				hierarchy: positions,
				material: color.withAlpha(1.0),
				fill: true,
				heightReference: Cesium.HeightReference.RELATIVE_TO_TERRAIN
			},
		});
		
		return entity;
	}

	public valueToColor(value: number): Cesium.Color {
		const colors = this.cesiumColors;
		const index = Math.min(Math.floor((value / 19270) * colors.length), colors.length - 1);
		return colors[index];
	}

	private getHexagonHeight = (population: number) => {
		return population * 10 + 50;
	}

	public timeUpdated(time: number): void {
		if (!this.floodedAfter) return;
		if (this.floodedAfter > 0 && this.floodedAfter <= time) {
			this.updateStatus("flooded");
		}
	}

	public updateStatus(status: "accessible" |  "inaccessible" | "flooded" | "evacuated"): void {
		this.status = status;
	}

	public addEvacuations(evacuations: Array<Evacuation>): void {
		this.evacuations.update((c) => [...c, ...evacuations]);
		if (get(this.selectedHexagon) === this) {
			this.displayEvacuations();
  	  	}
	}

	public removeEvacuation(evacuation: Evacuation): void {
		this.evacuations.update((c) => c.filter((e) => e !== evacuation));
	}

	public displayEvacuations(): void {
		get(this.evacuations).forEach((evacuation) => {
			evacuation.display();
		});
	}

	 public hideEvacuations(): void {
		get(this.evacuations).forEach((evacuation) => {
			evacuation.hide();
		});
	}
}<|MERGE_RESOLUTION|>--- conflicted
+++ resolved
@@ -38,11 +38,7 @@
 	]; //https://colordesigner.io/gradient-generator    -  https://uigradients.com/#TheBlueLagoon
 	private cesiumColors = this.colorScale.map((color, i) => {
 		const col = Cesium.Color.fromCssColorString(color);
-<<<<<<< HEAD
 		col.alpha = 1;
-=======
-		//col.alpha = Math.min(1, i / this.colorScale.length + 0.1);
->>>>>>> 8a855310
 		return col;
 	});
 
