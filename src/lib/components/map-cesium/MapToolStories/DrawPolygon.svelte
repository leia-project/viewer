<script lang="ts">
    import * as Cesium from "cesium";
	import { onMount, getContext, onDestroy, createEventDispatcher } from "svelte";
    import { polygonPositions } from "./PolygonStore";
	import { Button } from "carbon-components-svelte";
	import { Map } from "../module/map";
	import type { Story } from "./Story";
	import { StoryLayer } from "./StoryLayer";
    import area from '@turf/area';
    import * as turf from '@turf/turf';
	import { get } from "svelte/store";
    import { onMount, onDestroy } from 'svelte';
    import { polygonStore } from './PolygonEntityStore';
 
    export let map: Map;
    export let story: Story;
    export let distributions: Array<{ group: string; value: number }[]> = [];
    export let polygonArea: number;
<<<<<<< HEAD
        
    let polygonEntity: Cesium.Entity | null = null;
    let hasDrawnPolygon: boolean;
    let handler: Cesium.ScreenSpaceEventHandler;
    let activeShapePoints: Cesium.Cartesian3[] = [];
    let activeShape: Cesium.Entity | undefined;
=======
    export let polygonEntity: Cesium.Entity | undefined;

    let handler: Cesium.ScreenSpaceEventHandler;
    let activeShapePoints: Cesium.Cartesian3[] = [];
    let activeShape: Cesium.Entity | undefined;
    let floatingPoint: Cesium.Entity | undefined;
>>>>>>> bfe40990
    let redPoints: Cesium.Entity[] = [];
    let selectedAction: 'draw' | 'delete' | undefined = undefined;
    let geojson: any;
    let savedPolygonEntity: Cesium.Entity | undefined;

    //TODO: This polygon is not remembered. Should be saved in storyview. See comment there
    onMount(() => {
        console.log("DrawPolygon component mounted");

        if (polygonEntity) {
            map.viewer.entities.remove(polygonEntity);
        }
        if (savedPolygonEntity) {
            polygonEntity = savedPolygonEntity;
            map.viewer.entities.add(polygonEntity);
            debugger;
        }
	});

    //Note: component also destroys when polygon is drawn
    onDestroy(() => {
        console.log("DrawPolygon component destroyed");
        savedPolygonEntity = polygonEntity;
    });
    

    onMount(() => {
        const storedPolygonData = get(polygonStore);
        if (storedPolygonData.polygonEntity) {
            // Re-add the polygonEntity to the viewer if it was saved
            polygonEntity = storedPolygonData.polygonEntity;
            map.viewer.entities.add(polygonEntity);

            redPoints = storedPolygonData.redPoints;
            redPoints.forEach((point) => map.viewer.entities.add(point));

            hasDrawnPolygon = true;
        }
    });


    function checkPolygonForSelfIntersection(): boolean {
        const kinks = turf.kinks(geojson);
        if (kinks.features.length > 1) {
            return false;
        } else {
            return true;
        }
    }
    
    function transformDistribution(distribution: Record<string, number>): { group: string; value: number }[] {
		const result: { group: string; value: number }[] = [];

		for (let i = 1; i <= 5; i++) {
			const letter = String.fromCharCode(64 + i); // 65 = 'A'
			const value = distribution[i.toString()] ?? 0;
			result.push({ group: letter, value });
		}

		return result;
	}

    function drawShape(positionData: Cesium.Cartesian3[]) {
        return map.viewer.entities.add({
            polygon: {
                hierarchy: new Cesium.CallbackProperty(() => {
                return new Cesium.PolygonHierarchy(positionData);
                }, false),
                material: Cesium.Color.RED.withAlpha(0.4),
                heightReference: Cesium.HeightReference.CLAMP_TO_TERRAIN
            },
        });
    }

    function draw() {
        if (hasDrawnPolygon) {
            return;
        }
        selectedAction = "draw";
        handler = new Cesium.ScreenSpaceEventHandler(map.viewer.canvas);

        // Handle left click to create polygon points
        handler.setInputAction((event: any) => {
            const earthPosition = map.viewer.scene.pickPosition(event.position);
            if (!earthPosition) return;
            
            const pointEntity = map.viewer.entities.add({
                position: earthPosition,
                point: {
                    pixelSize: 6,
                    color: Cesium.Color.RED,
                    disableDepthTestDistance: Number.POSITIVE_INFINITY,
                    heightReference: Cesium.HeightReference.CLAMP_TO_TERRAIN,
                },
            });
            redPoints.push(pointEntity);

            if (activeShapePoints.length === 0) {
                activeShapePoints.push(earthPosition);
                activeShape = drawShape(activeShapePoints);
            }

            activeShapePoints.push(earthPosition);
            map.viewer.scene.requestRender();

        }, Cesium.ScreenSpaceEventType.LEFT_CLICK);

        // Handle right click to finish drawing
        handler.setInputAction(() => {
            if (activeShapePoints.length < 4) {
                return;
            }            

            const coords = activeShapePoints.map((cartesian) => {
                const cartographic = Cesium.Cartographic.fromCartesian(cartesian);
                return [
                    Cesium.Math.toDegrees(cartographic.longitude),
                    Cesium.Math.toDegrees(cartographic.latitude)
                ];
            });

            // Ensure the polygon is closed
            if  (
                coords.length > 0 &&
                (coords[0][0] !== coords[coords.length - 1][0] ||
                coords[0][1] !== coords[coords.length - 1][1])
            )   {
                coords.push(coords[0]);
            }

            geojson = {
                type: "Feature",
                geometry: {
                type: "Polygon",
                coordinates: [coords]
                },
                properties: {}
            };
            
            if (!checkPolygonForSelfIntersection()) {
                return;
            }

            handler.destroy();
            if (activeShape) { 
                map.viewer.entities.remove(activeShape);
            }

            // Now draw and clear
            polygonEntity = map.viewer.entities.add({
                polyline: {
                    positions: activeShapePoints.concat([activeShapePoints[0]]), // close the polygon
                    width: 2,
                    material: Cesium.Color.RED,
                    clampToGround: true
                }
            });

            activeShapePoints = [];
            activeShape = undefined;

        // Clear the drawing points
        redPoints.forEach((point) => map.viewer.entities.remove(point));
        redPoints = [];

        polygonPositions.set(activeShapePoints);
        map.viewer.scene.requestRender();
        hasDrawnPolygon = true;
        
        // sendAPIUpResponse();
        let storyLayers: Array<StoryLayer> = story.getStoryLayers();
        
        for (let i = 0; i < storyLayers.length; i++) {
            sendAnalysisRequest(storyLayers[i].url, storyLayers[i].featureName, geojson)
            .then(apiResponse => {
                const transformed = transformDistribution(apiResponse.distribution);
                distributions.push(transformed);
                console.log("Transformed distribution:", transformed);
            })
            .catch(error => 
                console.error("Error: ", error)
            );
            
        }
        selectedAction = undefined;
        polygonArea = area(geojson)
        polygonStore.set({
            polygonEntity,
            redPoints
        });

        }, Cesium.ScreenSpaceEventType.RIGHT_CLICK);
    };
    
    // Note: also resets if the polygon is still being drawn
    function deletePolygon() {
        activeShapePoints = [];

        if (redPoints) {
            redPoints.forEach((point) => map.viewer.entities.remove(point));
            redPoints = [];
        }

        if (floatingPoint) {
            map.viewer.entities.remove(floatingPoint);
            floatingPoint = undefined;
        }

        if (activeShape) {
            map.viewer.entities.remove(activeShape);
            activeShape = undefined;
        }

<<<<<<< HEAD
        if (activeShape) map.viewer.entities.remove(activeShape);
=======
>>>>>>> bfe40990
        if (polygonEntity) {
            map.viewer.entities.remove(polygonEntity);
            polygonEntity = null;
            polygonStore.set({
                polygonEntity: null,
                redPoints: [],
            });
        }
        polygonPositions.set([]); // Clear stored points
        map.viewer.scene.requestRender();
        hasDrawnPolygon = false;
    }

    async function sendAnalysisRequest(url: string | undefined, featureName: string | undefined, geojson: any): Promise<any> {
        if (!url || !featureName) {
            console.warn("url or featureName undefined, not able to get the analysis request");
            return;
        }
        // Extract the inner geometry part from the GeoJSON Feature for the "geom" field
        const geom = {
            geometry: geojson.geometry
        };
        
        try {
            const response = await fetch("http://localhost:8000/analyze", {
                method: "POST",
                headers: {
                    "Content-Type": "application/json",
                },
                body: JSON.stringify({
                    rasterUrl: url,
                    featureName: featureName,
                    geom: geom,  
                }),
            });

            if (!response.ok) {
                throw new Error(`Error: ${response.status}`);
            }

            const data = await response.json();
            return data;
        } catch (error) {
            console.error("Failed to send request:", error);
        }
    }

    async function sendAPIUpResponse() {
        try {
            const response = await fetch("http://localhost:8000", {
            method: "GET",
            headers: {
                "Content-Type": "application/json",
            }
            });

            if (!response.ok) {
            throw new Error(`Error: ${response.status}`);
            }

            const data = await response.json();
            console.log("Response from server:", data);
        } catch (error) {
            console.error("Failed to send request:", error);
        }
    }

    onDestroy(() => {
        if (handler && !handler.isDestroyed()) {
            handler.destroy(); 
        }

        activeShapePoints = [];
        if (activeShape) {
            map.viewer.entities.remove(activeShape);
        }
        activeShape = undefined;
        
        if (polygonEntity) {
            map.viewer.entities.remove(polygonEntity);
        }
        redPoints.forEach((point) => map.viewer.entities.remove(point));
        redPoints = [];
    });

</script>

{#if !hasDrawnPolygon}
    <div>
        <h4>Teken Projectgebied</h4>
        <p>
            Teken een projectgebied in. Klik op de 'Teken nieuw vlak' knop om te beginnen met tekenen op de kaart.
            Klik met de rechtermuisknop op de kaart om het tekenen te beëindigen.
        </p>
    </div>
{/if}

<div class="buttons">
    {#if !hasDrawnPolygon}
    <Button 
        kind={selectedAction === "draw" ? "primary" : "tertiary"}
        on:click={() => {
            draw(); 
        }}
    >
        Teken nieuw vlak
    </Button>
    {/if}
    {#if hasDrawnPolygon}
    <Button 
        kind="danger"
        on:click={() => {
            deletePolygon();
        }}
    >
<<<<<<< HEAD
        Verwijder vlak
=======
        Delete Polygon
>>>>>>> bfe40990
    </Button>
    {/if}
</div>

<style>

    .buttons {
        display: flex;
        justify-content: center;
        gap: 1rem;
        margin: 1rem;
    }
    
</style><|MERGE_RESOLUTION|>--- conflicted
+++ resolved
@@ -1,6 +1,5 @@
 <script lang="ts">
     import * as Cesium from "cesium";
-	import { onMount, getContext, onDestroy, createEventDispatcher } from "svelte";
     import { polygonPositions } from "./PolygonStore";
 	import { Button } from "carbon-components-svelte";
 	import { Map } from "../module/map";
@@ -16,45 +15,15 @@
     export let story: Story;
     export let distributions: Array<{ group: string; value: number }[]> = [];
     export let polygonArea: number;
-<<<<<<< HEAD
         
     let polygonEntity: Cesium.Entity | null = null;
     let hasDrawnPolygon: boolean;
     let handler: Cesium.ScreenSpaceEventHandler;
     let activeShapePoints: Cesium.Cartesian3[] = [];
     let activeShape: Cesium.Entity | undefined;
-=======
-    export let polygonEntity: Cesium.Entity | undefined;
-
-    let handler: Cesium.ScreenSpaceEventHandler;
-    let activeShapePoints: Cesium.Cartesian3[] = [];
-    let activeShape: Cesium.Entity | undefined;
-    let floatingPoint: Cesium.Entity | undefined;
->>>>>>> bfe40990
     let redPoints: Cesium.Entity[] = [];
     let selectedAction: 'draw' | 'delete' | undefined = undefined;
     let geojson: any;
-    let savedPolygonEntity: Cesium.Entity | undefined;
-
-    //TODO: This polygon is not remembered. Should be saved in storyview. See comment there
-    onMount(() => {
-        console.log("DrawPolygon component mounted");
-
-        if (polygonEntity) {
-            map.viewer.entities.remove(polygonEntity);
-        }
-        if (savedPolygonEntity) {
-            polygonEntity = savedPolygonEntity;
-            map.viewer.entities.add(polygonEntity);
-            debugger;
-        }
-	});
-
-    //Note: component also destroys when polygon is drawn
-    onDestroy(() => {
-        console.log("DrawPolygon component destroyed");
-        savedPolygonEntity = polygonEntity;
-    });
     
 
     onMount(() => {
@@ -192,10 +161,6 @@
             activeShapePoints = [];
             activeShape = undefined;
 
-        // Clear the drawing points
-        redPoints.forEach((point) => map.viewer.entities.remove(point));
-        redPoints = [];
-
         polygonPositions.set(activeShapePoints);
         map.viewer.scene.requestRender();
         hasDrawnPolygon = true;
@@ -225,29 +190,13 @@
         }, Cesium.ScreenSpaceEventType.RIGHT_CLICK);
     };
     
-    // Note: also resets if the polygon is still being drawn
     function deletePolygon() {
-        activeShapePoints = [];
-
-        if (redPoints) {
-            redPoints.forEach((point) => map.viewer.entities.remove(point));
-            redPoints = [];
-        }
-
-        if (floatingPoint) {
-            map.viewer.entities.remove(floatingPoint);
-            floatingPoint = undefined;
-        }
-
-        if (activeShape) {
-            map.viewer.entities.remove(activeShape);
-            activeShape = undefined;
-        }
-
-<<<<<<< HEAD
+        if (!hasDrawnPolygon) {
+            console.log("First draw a polygon before you can delete one");
+            return;
+        }
+
         if (activeShape) map.viewer.entities.remove(activeShape);
-=======
->>>>>>> bfe40990
         if (polygonEntity) {
             map.viewer.entities.remove(polygonEntity);
             polygonEntity = null;
@@ -256,6 +205,8 @@
                 redPoints: [],
             });
         }
+        redPoints.forEach((point) => map.viewer.entities.remove(point));
+        redPoints = [];
         polygonPositions.set([]); // Clear stored points
         map.viewer.scene.requestRender();
         hasDrawnPolygon = false;
@@ -363,11 +314,7 @@
             deletePolygon();
         }}
     >
-<<<<<<< HEAD
         Verwijder vlak
-=======
-        Delete Polygon
->>>>>>> bfe40990
     </Button>
     {/if}
 </div>
