--- conflicted
+++ resolved
@@ -120,15 +120,6 @@
             activeShapePoints = [];
             activeShape = undefined;
 
-<<<<<<< HEAD
-            polygonPositions.set(activeShapePoints);
-            map.viewer.scene.requestRender();
-            hasDrawnPolygon = true;
-            
-            // sendAPIUpResponse();
-            sendAnalysisRequest(geojson, "https://service.pdok.nl/rws/ahn/atom/downloads/dtm_05m/M_65CZ2.tif");
-            }, Cesium.ScreenSpaceEventType.RIGHT_CLICK);
-=======
         polygonPositions.set(activeShapePoints);
         map.viewer.scene.requestRender();
         hasDrawnPolygon = true;
@@ -141,7 +132,6 @@
         }
 
         }, Cesium.ScreenSpaceEventType.RIGHT_CLICK);
->>>>>>> 6ec529a5
         };
     
     function deletePolygon() {
@@ -163,15 +153,11 @@
         hasDrawnPolygon = false;
     }
 
-<<<<<<< HEAD
-    async function sendAnalysisRequest(geojson: any, url: string) {
-=======
     async function sendAnalysisRequest(url: string | undefined, featureName: string | undefined, geojson: any) {
         if (!url || !featureName) {
             console.warn("url or featureName undefined, not able to get the analysis request");
             return;
         }
->>>>>>> 6ec529a5
         // Extract the inner geometry part from the GeoJSON Feature for the "geom" field
         const geom = {
             geometry: geojson.geometry
