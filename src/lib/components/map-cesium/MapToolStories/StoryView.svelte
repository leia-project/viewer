--- conflicted
+++ resolved
@@ -33,12 +33,9 @@
 	export let textBack: string;
 	export let textStepBack: string;
 	export let textStepForward: string;
-<<<<<<< HEAD
+	export let layerLegends: Array<LegendOptions>; 
 
 	$: use3Dmode = map.options.use3DMode;
-=======
-	export let layerLegends: Array<LegendOptions>; 
->>>>>>> 5589b761
 
 	const { getToolContainer, getToolContentContainer } = getContext<any>("mapTools");
 	const dispatch = createEventDispatcher();
