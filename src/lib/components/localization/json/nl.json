--- conflicted
+++ resolved
@@ -1,10 +1,7 @@
 {
     "general": {
-<<<<<<< HEAD
         "goTo": "Ga naar",
-=======
         "loading": "Laden...",
->>>>>>> d0ec6ddc
         "notifications": {
             "error": "Error",
             "warning": "Waarschuwing",
