--- conflicted
+++ resolved
@@ -1,10 +1,7 @@
 {
     "general": {
-<<<<<<< HEAD
         "goTo": "Go to",
-=======
         "loading": "Loading...",
->>>>>>> d0ec6ddc
         "notifications": {
             "error": "Error",
             "warning": "Warning",
