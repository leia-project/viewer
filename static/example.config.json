--- conflicted
+++ resolved
@@ -84,8 +84,6 @@
                     }
                 ]
             }
-<<<<<<< HEAD
-=======
         },
         {
             "id": "4",
@@ -121,7 +119,6 @@
                     "heightStartLoading": 5000
                 }
             }
->>>>>>> b4cb3697
         }
     ],
     "viewer": {
