--- conflicted
+++ resolved
@@ -706,16 +706,12 @@
 
 #### geocoder
 
-<<<<<<< HEAD
-Geocoder tool,  located at the right corner of the header instead of the toolbar, the user can search for locations using and zoom to locations using this tool. By default the Dutch Locatieserver geocoder is used: https://geodata.nationaalgeoregister.nl/locatieserver/v3. For international geocoding, OSM's Nominatim can be used: https://nominatim.openstreetmap.org.
+Geocoder tool, located at the right corner of the header instead of the toolbar, the user can search for locations using and zoom to locations using this tool. By default the Dutch Locatieserver geocoder is used: https://geodata.nationaalgeoregister.nl/locatieserver/v3. For international geocoding, OSM's Nominatim can be used: https://nominatim.openstreetmap.org.
 
 |value|description|type|
 |-|-|-|
 |name|Geocoder name. Currently supporting locatieserver (Dutch), geolocation (Belgian) and nominatim (worldwide)|string|
 
-=======
-Geocoder tool, located at the right corner of the header instead of the toolbar, the user can search for locations using and zoom to locations using this tool. For geocoding the PDOK geocoder is used: https://geodata.nationaalgeoregister.nl/locatieserver/v3. No additional settings are required for this tool
->>>>>>> 5f1ec913
 
 ```json
 {
